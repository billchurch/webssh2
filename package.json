{
  "name": "webssh2",
  "version": "0.2.3",
  "ignore": [
    ".gitignore"
  ],
  "bin": "./index.js",
  "description": "A Websocket to SSH2 gateway using term.js, socket.io, ssh2, and express",
  "homepage": "https://github.com/billchurch/WebSSH2",
  "keywords": "ssh webssh terminal webterminal",
  "license": "SEE LICENSE IN FILE - LICENSE",
  "private": false,
  "repository": {
    "type": "git",
    "url": "git+https://github.com/billchurch/WebSSH2.git"
  },
  "contributors": [
    {
      "name": "Bill Church",
      "email": "wmchurch@gmail.com"
    }
  ],
  "engines": {
    "node": "6.9.1"
  },
  "bugs": {
    "url": "https://github.com/billchurch/WebSSH2/issues"
  },
  "dependencies": {
    "basic-auth": "^2.0.0",
    "colors": "^1.1.2",
    "compression": "^1.7.1",
    "debug": "^3.1.0",
    "express": "^4.16.1",
    "express-session": "^1.15.6",
    "morgan": "^1.9.0",
    "read-config": "^2.0.0",
    "socket.io": "^2.0.4",
    "ssh2": "^0.5.5",
    "validator": "^9.0.0"
  },
  "scripts": {
    "start": "node index.js",
    "build": "webpack --progress --colors --config scripts/webpack.prod.js",
    "builddev": "webpack --progress --colors --config scripts/webpack.dev.js",
    "test": "snyk test",
    "watch": "nodemon index.js",
    "standard": "standard --verbose | snazzy",
    "cleanmac": "find . -name '.DS_Store' -type f -delete"
  },
  "devDependencies": {
    "@fortawesome/fontawesome": "^1.1.3",
    "@fortawesome/fontawesome-free-solid": "^5.0.6",
    "bithound": "^1.7.0",
    "clean-webpack-plugin": "^0.1.18",
    "copy-webpack-plugin": "^4.3.1",
    "css-loader": "^0.28.9",
    "extract-text-webpack-plugin": "^3.0.2",
    "file-loader": "^1.1.6",
    "nodemon": "^1.11.0",
    "postcss-discard-comments": "^2.0.4",
    "snazzy": "^7.0.0",
    "snyk": "^1.39.1",
    "style-loader": "^0.21.0",
    "standard": "^11.0.0",
    "uglifyjs-webpack-plugin": "^1.1.8",
<<<<<<< HEAD
    "url-loader": "^1.0.1",
    "webpack": "^3.10.0",
=======
    "url-loader": "^0.6.2",
    "webpack": "^4.7.0",
>>>>>>> 2ca27397
    "webpack-merge": "^4.1.1",
    "webpack-stream": "^4.0.0",
    "xterm": "^3.1.0"
  },
  "standard": {
    "ignore": [
      "client/public/webssh2.bundle.js",
      "bigip/*",
      "screenshots/*",
      "bin/*",
      "build/*"
    ]
  }
}<|MERGE_RESOLUTION|>--- conflicted
+++ resolved
@@ -64,13 +64,8 @@
     "style-loader": "^0.21.0",
     "standard": "^11.0.0",
     "uglifyjs-webpack-plugin": "^1.1.8",
-<<<<<<< HEAD
     "url-loader": "^1.0.1",
-    "webpack": "^3.10.0",
-=======
-    "url-loader": "^0.6.2",
     "webpack": "^4.7.0",
->>>>>>> 2ca27397
     "webpack-merge": "^4.1.1",
     "webpack-stream": "^4.0.0",
     "xterm": "^3.1.0"
