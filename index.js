--- conflicted
+++ resolved
@@ -78,40 +78,11 @@
 // bring up socket
 io.on('connection', socket)
 
-<<<<<<< HEAD
-      socket.on('disconnect', function (reason) {
-        debugWebSSH2('SOCKET DISCONNECT: ' + reason)
-        err = { message: reason }
-        socketutil.SSHerror('CLIENT SOCKET DISCONNECT', err)
-        conn.end()
-      })
-
-      socket.on('error', function (error) { debugWebSSH2('SOCKET ERROR: ' + JSON.stringify(error)) })
-
-      stream.on('data', function (d) { socket.emit('data', d.toString('utf-8')) })
-
-      stream.on('close', function (code, signal) {
-        err = { message: ((code || signal) ? (((code) ? 'CODE: ' + code : '') + ((code && signal) ? ' ' : '') + ((signal) ? 'SIGNAL: ' + signal : '')) : undefined) }
-        socketutil.SSHerror('STREAM CLOSE', err)
-        conn.end()
-      })
-
-      stream.stderr.on('data', function (data) {
-        console.log('STDERR: ' + data)
-      })
-    })
-  })
-
-  conn.on('end', function (err) { socketutil.SSHerror('CONN END BY HOST', err) })
-  conn.on('close', function (err) { socketutil.SSHerror('CONN CLOSE', err) })
-  conn.on('error', function (err) { socketutil.SSHerror('CONN ERROR', err) })
-=======
 // server
 server.listen({
   host: config.listen.ip,
   port: config.listen.port
 })
->>>>>>> 9dace250
 
 server.on('error', function (err) {
   if (err.code === 'EADDRINUSE') {
